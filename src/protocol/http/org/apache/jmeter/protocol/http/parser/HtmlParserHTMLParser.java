/*
 * Licensed to the Apache Software Foundation (ASF) under one or more
 * contributor license agreements.  See the NOTICE file distributed with
 * this work for additional information regarding copyright ownership.
 * The ASF licenses this file to You under the Apache License, Version 2.0
 * (the "License"); you may not use this file except in compliance with
 * the License.  You may obtain a copy of the License at
 *
 *   http://www.apache.org/licenses/LICENSE-2.0
 *
 * Unless required by applicable law or agreed to in writing, software
 * distributed under the License is distributed on an "AS IS" BASIS,
 * WITHOUT WARRANTIES OR CONDITIONS OF ANY KIND, either express or implied.
 * See the License for the specific language governing permissions and
 * limitations under the License.
 * 
 */

package org.apache.jmeter.protocol.http.parser;

import java.net.MalformedURLException;
import java.net.URL;
import java.util.Iterator;

import org.apache.jorphan.logging.LoggingManager;
import org.apache.log.Logger;
import org.htmlparser.Node;
import org.htmlparser.Parser;
import org.htmlparser.Tag;
import org.htmlparser.tags.AppletTag;
import org.htmlparser.tags.BaseHrefTag;
import org.htmlparser.tags.BodyTag;
import org.htmlparser.tags.CompositeTag;
import org.htmlparser.tags.FrameTag;
import org.htmlparser.tags.ImageTag;
import org.htmlparser.tags.InputTag;
import org.htmlparser.tags.LinkTag;
import org.htmlparser.tags.ScriptTag;
<<<<<<< HEAD
import org.htmlparser.tags.Tag;
import org.htmlparser.util.DefaultParserFeedback;
=======
>>>>>>> 468f6f96
import org.htmlparser.util.NodeIterator;
import org.htmlparser.util.ParserException;

/**
 * HtmlParser implementation using SourceForge's HtmlParser.
 * 
 */
class HtmlParserHTMLParser extends HTMLParser {
    private static final Logger log = LoggingManager.getLoggerForClass();

    static{
    	org.htmlparser.scanners.ScriptScanner.STRICT = false; // Try to ensure that more javascript code is processed OK ...
    }
	
    protected HtmlParserHTMLParser() {
		super();
        log.info("Using htmlparser version: "+Parser.getVersion());
	}

	protected boolean isReusable() {
		return true;
	}

	/*
	 * (non-Javadoc)
	 * 
	 * @see org.apache.jmeter.protocol.http.parser.HtmlParser#getEmbeddedResourceURLs(byte[],
	 *      java.net.URL)
	 */
	public Iterator getEmbeddedResourceURLs(byte[] html, URL baseUrl, URLCollection urls) throws HTMLParseException {
        
        if (log.isDebugEnabled()) log.debug("Parsing html of: " + baseUrl);
        
        Parser htmlParser = null;
		try {
			String contents = new String(html);
			htmlParser = new Parser();
            htmlParser.setInputHTML(contents);
		} catch (Exception e) {
			throw new HTMLParseException(e);
		}

		// Now parse the DOM tree
		try {
			// we start to iterate through the elements
<<<<<<< HEAD
			for (NodeIterator e = htmlParser.elements(); e.hasMoreNodes();) {
				Node node = e.nextNode();
				String binUrlStr = null;

				// first we check to see if body tag has a
				// background set and we set the NodeIterator
				// to the child elements inside the body
				if (node instanceof BodyTag) {
					BodyTag body = (BodyTag) node;
					binUrlStr = body.getAttribute("background");
					// if the body tag exists, we get the elements
					// within the body tag. if we don't we won't
					// see the body of the page. The only catch
					// with this is if there are images after the
					// closing body tag, it won't get parsed. If
					// someone puts it outside the body tag, it
					// is probably a mistake. Plus it's bad to
					// have important content after the closing
					// body tag. Peter Lin 10-9-03
					e = body.elements();
				} else if (node instanceof BaseHrefTag) {
					BaseHrefTag baseHref = (BaseHrefTag) node;
					String baseref = baseHref.getBaseUrl().toString();
					try {
						if (!baseref.equals(""))// Bugzilla 30713
						{
							baseUrl = new URL(baseUrl, baseHref.getBaseUrl() + "/");
						}
					} catch (MalformedURLException e1) {
						throw new HTMLParseException(e1);
					}
				} else if (node instanceof ImageTag) {
					ImageTag image = (ImageTag) node;
					binUrlStr = image.getImageURL();
				} else if (node instanceof AppletTag) {
					AppletTag applet = (AppletTag) node;
					binUrlStr = applet.getAppletClass();
				} else if (node instanceof InputTag) {
					InputTag input = (InputTag) node;
					// we check the input tag type for image
					String strType = input.getAttribute("type");
					if (strType != null && strType.equalsIgnoreCase("image")) {
						// then we need to download the binary
						binUrlStr = input.getAttribute("src");
					}
				} else if (node instanceof LinkTag) {
					LinkTag link = (LinkTag) node;
					if (link.getChild(0) instanceof ImageTag) {
						ImageTag img = (ImageTag) link.getChild(0);
						binUrlStr = img.getImageURL();
					}
				} else if (node instanceof ScriptTag) {
					ScriptTag script = (ScriptTag) node;
					binUrlStr = script.getAttribute("src");
				} else if (node instanceof FrameTag) {
					FrameTag tag = (FrameTag) node;
					binUrlStr = tag.getAttribute("src");
				} else if (node instanceof LinkTagTag) {
					LinkTagTag script = (LinkTagTag) node;
					if (script.getAttribute("rel").equalsIgnoreCase("stylesheet")) {
						binUrlStr = script.getAttribute("href");
					}
				} else if (node instanceof FrameTag) {
					FrameTag script = (FrameTag) node;
					binUrlStr = script.getAttribute("src");
				} else if (node instanceof BgSoundTag) {
					BgSoundTag script = (BgSoundTag) node;
					binUrlStr = script.getAttribute("src");
                } else if (node instanceof Tag) {
                    Tag tag = (Tag) node;
                    String tagname=tag.getTagName();
                    if (tagname.equalsIgnoreCase("EMBED")){
                        binUrlStr = tag.getAttribute("src");  
                    }
                }

				if (binUrlStr == null) {
					continue;
				}

				urls.addURL(binUrlStr, baseUrl);
			}
=======
			parseNodes(htmlParser.elements(), new URLPointer(baseUrl), urls);
>>>>>>> 468f6f96
			log.debug("End   : parseNodes");
		} catch (ParserException e) {
			throw new HTMLParseException(e);
		}

		return urls.iterator();
	}
	
    /*
	 * A dummy class to pass the pointer of URL.
	 */
    private static class URLPointer {
    	private URLPointer(URL newUrl) {
    		url = newUrl;
    	}
    	private URL url;
    }
    
    /**
     * Recursively parse all nodes to pick up all URL s.
     * @see e the nodes to be parsed
     * @see baseUrl Base URL from which the HTML code was obtained
     * @see urls URLCollection
     */
    private void parseNodes(final NodeIterator e,
    		final URLPointer baseUrl, final URLCollection urls) 
        throws HTMLParseException, ParserException {
        while(e.hasMoreNodes()) {
            Node node = e.nextNode();
            // a url is always in a Tag.
            if (!(node instanceof Tag)) {
                continue;
            }
            Tag tag = (Tag) node;
            String tagname=tag.getTagName();
            String binUrlStr = null;

            // first we check to see if body tag has a
            // background set
            if (tag instanceof BodyTag) {
                binUrlStr = tag.getAttribute(ATT_BACKGROUND);
            } else if (tag instanceof BaseHrefTag) {
                BaseHrefTag baseHref = (BaseHrefTag) tag;
                String baseref = baseHref.getBaseUrl().toString();
                try {
                    if (!baseref.equals(""))// Bugzilla 30713
                    {
                        baseUrl.url = new URL(baseUrl.url, baseHref.getBaseUrl());
                    }
                } catch (MalformedURLException e1) {
                    throw new HTMLParseException(e1);
                }
            } else if (tag instanceof ImageTag) {
                ImageTag image = (ImageTag) tag;
                binUrlStr = image.getImageURL();
            } else if (tag instanceof AppletTag) {
        		// look for applets

        		// This will only work with an Applet .class file.
        		// Ideally, this should be upgraded to work with Objects (IE)
        		// and archives (.jar and .zip) files as well.
                AppletTag applet = (AppletTag) tag;
                binUrlStr = applet.getAppletClass();
            } else if (tag instanceof InputTag) {
                // we check the input tag type for image
                if (ATT_IS_IMAGE.equalsIgnoreCase(tag.getAttribute(ATT_TYPE))) {
                    // then we need to download the binary
                    binUrlStr = tag.getAttribute(ATT_SRC);
                }
            } else if (tag instanceof LinkTag) {
                LinkTag link = (LinkTag) tag;
                if (link.getChild(0) instanceof ImageTag) {
                    ImageTag img = (ImageTag) link.getChild(0);
                    binUrlStr = img.getImageURL();
                }
            } else if (tag instanceof ScriptTag) {
                binUrlStr = tag.getAttribute(ATT_SRC);
            } else if (tag instanceof FrameTag) {
                binUrlStr = tag.getAttribute(ATT_SRC);
            } else if (tagname.equalsIgnoreCase(TAG_EMBED)
                || tagname.equalsIgnoreCase(TAG_BGSOUND)){
                binUrlStr = tag.getAttribute(ATT_SRC);  
            } else if (tagname.equalsIgnoreCase(TAG_LINK)) {
                // Putting the string first means it works even if the attribute is null
                if (STYLESHEET.equalsIgnoreCase(tag.getAttribute(ATT_REL))) {
                    binUrlStr = tag.getAttribute(ATT_HREF);
                }
            } else {
                binUrlStr = tag.getAttribute(ATT_BACKGROUND);
            }

            if (binUrlStr != null) {
                urls.addURL(binUrlStr, baseUrl.url);
            }

            // Now look for URLs in the STYLE attribute
            String styleTagStr = tag.getAttribute(ATT_STYLE);
            if(styleTagStr != null) {
            	HtmlParsingUtils.extractStyleURLs(baseUrl.url, urls, styleTagStr);
            }

            // second, if the tag was a composite tag,
            // recursively parse its children.
            if (tag instanceof CompositeTag) {
                CompositeTag composite = (CompositeTag) tag;
                parseNodes(composite.elements(), baseUrl, urls);
            }
        }
    }

}<|MERGE_RESOLUTION|>--- conflicted
+++ resolved
@@ -36,11 +36,6 @@
 import org.htmlparser.tags.InputTag;
 import org.htmlparser.tags.LinkTag;
 import org.htmlparser.tags.ScriptTag;
-<<<<<<< HEAD
-import org.htmlparser.tags.Tag;
-import org.htmlparser.util.DefaultParserFeedback;
-=======
->>>>>>> 468f6f96
 import org.htmlparser.util.NodeIterator;
 import org.htmlparser.util.ParserException;
 
@@ -86,92 +81,7 @@
 		// Now parse the DOM tree
 		try {
 			// we start to iterate through the elements
-<<<<<<< HEAD
-			for (NodeIterator e = htmlParser.elements(); e.hasMoreNodes();) {
-				Node node = e.nextNode();
-				String binUrlStr = null;
-
-				// first we check to see if body tag has a
-				// background set and we set the NodeIterator
-				// to the child elements inside the body
-				if (node instanceof BodyTag) {
-					BodyTag body = (BodyTag) node;
-					binUrlStr = body.getAttribute("background");
-					// if the body tag exists, we get the elements
-					// within the body tag. if we don't we won't
-					// see the body of the page. The only catch
-					// with this is if there are images after the
-					// closing body tag, it won't get parsed. If
-					// someone puts it outside the body tag, it
-					// is probably a mistake. Plus it's bad to
-					// have important content after the closing
-					// body tag. Peter Lin 10-9-03
-					e = body.elements();
-				} else if (node instanceof BaseHrefTag) {
-					BaseHrefTag baseHref = (BaseHrefTag) node;
-					String baseref = baseHref.getBaseUrl().toString();
-					try {
-						if (!baseref.equals(""))// Bugzilla 30713
-						{
-							baseUrl = new URL(baseUrl, baseHref.getBaseUrl() + "/");
-						}
-					} catch (MalformedURLException e1) {
-						throw new HTMLParseException(e1);
-					}
-				} else if (node instanceof ImageTag) {
-					ImageTag image = (ImageTag) node;
-					binUrlStr = image.getImageURL();
-				} else if (node instanceof AppletTag) {
-					AppletTag applet = (AppletTag) node;
-					binUrlStr = applet.getAppletClass();
-				} else if (node instanceof InputTag) {
-					InputTag input = (InputTag) node;
-					// we check the input tag type for image
-					String strType = input.getAttribute("type");
-					if (strType != null && strType.equalsIgnoreCase("image")) {
-						// then we need to download the binary
-						binUrlStr = input.getAttribute("src");
-					}
-				} else if (node instanceof LinkTag) {
-					LinkTag link = (LinkTag) node;
-					if (link.getChild(0) instanceof ImageTag) {
-						ImageTag img = (ImageTag) link.getChild(0);
-						binUrlStr = img.getImageURL();
-					}
-				} else if (node instanceof ScriptTag) {
-					ScriptTag script = (ScriptTag) node;
-					binUrlStr = script.getAttribute("src");
-				} else if (node instanceof FrameTag) {
-					FrameTag tag = (FrameTag) node;
-					binUrlStr = tag.getAttribute("src");
-				} else if (node instanceof LinkTagTag) {
-					LinkTagTag script = (LinkTagTag) node;
-					if (script.getAttribute("rel").equalsIgnoreCase("stylesheet")) {
-						binUrlStr = script.getAttribute("href");
-					}
-				} else if (node instanceof FrameTag) {
-					FrameTag script = (FrameTag) node;
-					binUrlStr = script.getAttribute("src");
-				} else if (node instanceof BgSoundTag) {
-					BgSoundTag script = (BgSoundTag) node;
-					binUrlStr = script.getAttribute("src");
-                } else if (node instanceof Tag) {
-                    Tag tag = (Tag) node;
-                    String tagname=tag.getTagName();
-                    if (tagname.equalsIgnoreCase("EMBED")){
-                        binUrlStr = tag.getAttribute("src");  
-                    }
-                }
-
-				if (binUrlStr == null) {
-					continue;
-				}
-
-				urls.addURL(binUrlStr, baseUrl);
-			}
-=======
 			parseNodes(htmlParser.elements(), new URLPointer(baseUrl), urls);
->>>>>>> 468f6f96
 			log.debug("End   : parseNodes");
 		} catch (ParserException e) {
 			throw new HTMLParseException(e);
