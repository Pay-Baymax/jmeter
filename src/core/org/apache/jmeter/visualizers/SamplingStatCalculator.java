/*
 * Licensed to the Apache Software Foundation (ASF) under one or more
 * contributor license agreements.  See the NOTICE file distributed with
 * this work for additional information regarding copyright ownership.
 * The ASF licenses this file to You under the Apache License, Version 2.0
 * (the "License"); you may not use this file except in compliance with
 * the License.  You may obtain a copy of the License at
 *
 *   http://www.apache.org/licenses/LICENSE-2.0
 *
 * Unless required by applicable law or agreed to in writing, software
 * distributed under the License is distributed on an "AS IS" BASIS,
 * WITHOUT WARRANTIES OR CONDITIONS OF ANY KIND, either express or implied.
 * See the License for the specific language governing permissions and
 * limitations under the License.
 * 
 */

package org.apache.jmeter.visualizers;

import java.io.Serializable;
import java.util.Collections;
import java.util.HashMap;
import java.util.List;
import java.util.Vector;

import org.apache.jmeter.samplers.SampleResult;
import org.apache.jorphan.logging.LoggingManager;
import org.apache.jorphan.math.StatCalculator;
import org.apache.log.Logger;

/**
 * Aggegate sample data container. Just instantiate a new instance of this
 * class, and then call {@link #addSample(SampleResult)} a few times, and pull
 * the stats out with whatever methods you prefer.
 * 
 * @author James Boutcher
 */
public class SamplingStatCalculator implements Serializable {
	private static final Logger log = LoggingManager.getLoggerForClass();

	private final StatCalculator calculator = new StatCalculator();

	private final List storedValues = new Vector();

	private double maxThroughput;

	private long firstTime;

	private String label;

	// private int index;

	public SamplingStatCalculator() {// Don't (can't) use this...
        log.warn("Constructor only intended for use in testing"); // $NON-NLS-1$
	}

	/**
	 * Use this constructor.
	 */
	public SamplingStatCalculator(String label) {
		this.label = label;
		init();
	}

	/**
	 * Essentially a copy function
	 * 
	 * @param stat
	 */
	public SamplingStatCalculator(SamplingStatCalculator stat) {
		this(stat.label);
		addSamples(stat);
	}

	private void init() {
		firstTime = Long.MAX_VALUE;
		calculator.clear();
		storedValues.clear();
		maxThroughput = Double.MIN_VALUE;
	}

	public void addSamples(SamplingStatCalculator ssc) {
		calculator.addAll(ssc.calculator);
        synchronized( storedValues )
        {
            storedValues.addAll(ssc.storedValues);
            Collections.sort(storedValues);
        }
        if (firstTime > ssc.firstTime) {
			firstTime = ssc.firstTime;
		}
	}

	/**
	 * Clear the counters (useful for differential stats)
	 * 
	 */
	public synchronized void clear() {
		init();
	}

	public Sample getCurrentSample() {
        synchronized( storedValues )
        {
            if (storedValues.size() == 0) {
                return new Sample();
            }
            return (Sample) storedValues.get(storedValues.size() - 1);
        }
	}

	/**
	 * Get the elapsed time for the samples
	 * 
	 * @return how long the samples took
	 */
	public long getElapsed() {
		if (getCurrentSample().getEndTime() == 0)
			return 0;// No samples collected ...
		return getCurrentSample().getEndTime() - firstTime;
	}

	/**
	 * Returns the throughput associated to this sampler in requests per second.
	 * May be slightly skewed because it takes the timestamps of the first and
	 * last samples as the total time passed, and the test may actually have
	 * started before that start time and ended after that end time.
	 */
	public double getRate() {
		if (calculator.getCount() == 0)
			return 0.0; // Better behaviour when howLong=0 or lastTime=0

		return getCurrentSample().getThroughput();
	}

	/**
	 * Should calculate the average page size, which means divide the bytes by number
	 * of samples - actually calculates the throughput in bytes / second
	 * 
     * TODO - fix the name and comment
     * 
	 * @return
	 */
	public double getPageSize() {
		double rate = 0;
		if (this.getElapsed() > 0 && calculator.getTotalBytes() > 0) {
			rate = calculator.getTotalBytes() / ((double) this.getElapsed() / 1000);
		}
		if (rate < 0) {
			rate = 0;
		}
		return rate;
	}

	public String getLabel() {
		return label;
	}

	/**
	 * Records a sample.
	 * 
	 */
	public Sample addSample(SampleResult res) {
<<<<<<< HEAD
		Sample s = null;
		synchronized (calculator) {
			long byteslength = 0;
			// in case the sampler doesn't return the contents
			// we see if the bytes was set
			byteslength = res.getContentLength();
=======
        long rtime, cmean, cstdv, cmedian, cpercent, eCount, endTime;
        double throughput;
        boolean rbool;
        synchronized (calculator) {
			long byteslength = res.getBytes();
>>>>>>> 468f6f96
			// if there was more than 1 loop in the sample, we
			// handle it appropriately
			if (res.getSampleCount() > 1) {
				long time = res.getTime() / res.getSampleCount();
				long resbytes = byteslength / res.getSampleCount();
				for (int idx = 0; idx < res.getSampleCount(); idx++) {
					calculator.addValue(time);
					calculator.addBytes(resbytes);
				}
			} else {
				calculator.addValue(res.getTime());
				calculator.addBytes(byteslength);
			}
			setStartTime(res);
			eCount = getCurrentSample().getErrorCount();
			if (!res.isSuccessful()) {
				eCount++;
			}
			endTime = getEndTime(res);
			long howLongRunning = endTime - firstTime;
			throughput = ((double) calculator.getCount() / (double) howLongRunning) * 1000.0;
			if (throughput > maxThroughput) {
				maxThroughput = throughput;
			}

            rtime = res.getTime();
            cmean = (long)calculator.getMean();
            cstdv = (long)calculator.getStandardDeviation();
            cmedian = calculator.getMedian().longValue();
            cpercent = calculator.getPercentPoint( 0.500 ).longValue();
// TODO cpercent is the same as cmedian here - why? and why pass it to "distributionLine"? 
            rbool = res.isSuccessful();
        }

        synchronized( storedValues ){
            int count = storedValues.size() + 1;
            Sample s =
                new Sample( null, rtime, cmean, cstdv, cmedian, cpercent, throughput, eCount, rbool, count, endTime );
            storedValues.add( s );
            return s;
        }
	}

	public List getSamples() {
		return storedValues;
	}

	public Sample getSample(int index) {
        synchronized( storedValues ){
            if (index < storedValues.size()) {
                return (Sample) storedValues.get(index);
            }
		return null;
        }
	}

	private long getEndTime(SampleResult res) {
		long endTime = res.getEndTime();
		long lastTime = getCurrentSample().getEndTime();
		if (res.isStampedAtStart()) {
			endTime += res.getTime();
		}
		if (lastTime < endTime) {
			lastTime = endTime;
		}
		return lastTime;
	}

	/**
	 * @param res
	 */
	private void setStartTime(SampleResult res) {
		long startTime = res.getStartTime();
		if (firstTime > startTime) {
			// this is our first sample, set the start time to current timestamp
			firstTime = startTime;
		}
	}

	/**
	 * Returns the raw double value of the percentage of samples with errors
	 * that were recorded. (Between 0.0 and 1.0)
	 * 
	 * @return the raw double value of the percentage of samples with errors
	 *         that were recorded.
	 */
	public double getErrorPercentage() {
		double rval = 0.0;

		if (calculator.getCount() == 0) {
			return (rval);
		}
		rval = (double) getCurrentSample().getErrorCount() / (double) calculator.getCount();
		return (rval);
	}

	/**
	 * For debugging purposes, only.
	 */
	public String toString() {
		StringBuffer mySB = new StringBuffer();

		mySB.append("Samples: " + this.getCount() + "  ");
		mySB.append("Avg: " + this.getMean() + "  ");
		mySB.append("Min: " + this.getMin() + "  ");
		mySB.append("Max: " + this.getMax() + "  ");
		mySB.append("Error Rate: " + this.getErrorPercentage() + "  ");
		mySB.append("Sample Rate: " + this.getRate());
		return (mySB.toString());
	}

	/**
	 * @return errorCount
	 */
	public long getErrorCount() {
		return getCurrentSample().getErrorCount();
	}

	/**
	 * @return Returns the maxThroughput.
	 */
	public double getMaxThroughput() {
		return maxThroughput;
	}

	/**
	 * @return
	 */
	public HashMap getDistribution() {
		return calculator.getDistribution();
	}

	/**
	 * @param percent
	 * @return
	 */
	public Number getPercentPoint(double percent) {
		return calculator.getPercentPoint(percent);
	}

	/**
	 * @return
	 */
	public int getCount() {
		return calculator.getCount();
	}

	/**
	 * @return
	 */
	public Number getMax() {
		return calculator.getMax();
	}

	/**
	 * @return
	 */
	public double getMean() {
		return calculator.getMean();
	}

	public Number getMeanAsNumber() {
		return new Long((long) calculator.getMean());
	}

	/**
	 * @return
	 */
	public Number getMedian() {
		return calculator.getMedian();
	}

	/**
	 * @return
	 */
	public Number getMin() {
		if (calculator.getMin().longValue() < 0) {
			return new Long(0);
		} else {
			return calculator.getMin();
		}
	}

	/**
	 * @param percent
	 * @return
	 */
	public Number getPercentPoint(float percent) {
		return calculator.getPercentPoint(percent);
	}

	/**
	 * @return
	 */
	public double getStandardDeviation() {
		return calculator.getStandardDeviation();
	}
}<|MERGE_RESOLUTION|>--- conflicted
+++ resolved
@@ -162,20 +162,11 @@
 	 * 
 	 */
 	public Sample addSample(SampleResult res) {
-<<<<<<< HEAD
-		Sample s = null;
-		synchronized (calculator) {
-			long byteslength = 0;
-			// in case the sampler doesn't return the contents
-			// we see if the bytes was set
-			byteslength = res.getContentLength();
-=======
         long rtime, cmean, cstdv, cmedian, cpercent, eCount, endTime;
         double throughput;
         boolean rbool;
         synchronized (calculator) {
 			long byteslength = res.getBytes();
->>>>>>> 468f6f96
 			// if there was more than 1 loop in the sample, we
 			// handle it appropriately
 			if (res.getSampleCount() > 1) {
