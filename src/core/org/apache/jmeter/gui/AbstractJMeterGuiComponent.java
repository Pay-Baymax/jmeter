/*
 * Licensed to the Apache Software Foundation (ASF) under one or more
 * contributor license agreements.  See the NOTICE file distributed with
 * this work for additional information regarding copyright ownership.
 * The ASF licenses this file to You under the Apache License, Version 2.0
 * (the "License"); you may not use this file except in compliance with
 * the License.  You may obtain a copy of the License at
 *
 *   http://www.apache.org/licenses/LICENSE-2.0
 *
 * Unless required by applicable law or agreed to in writing, software
 * distributed under the License is distributed on an "AS IS" BASIS,
 * WITHOUT WARRANTIES OR CONDITIONS OF ANY KIND, either express or implied.
 * See the License for the specific language governing permissions and
 * limitations under the License.
 * 
 */

package org.apache.jmeter.gui;

import java.awt.Component;
import java.awt.Container;
import java.awt.Font;

import javax.swing.BorderFactory;
import javax.swing.JComponent;
import javax.swing.JLabel;
import javax.swing.JPanel;
import javax.swing.JScrollPane;
import javax.swing.border.Border;
import javax.swing.tree.TreeNode;

import org.apache.jmeter.gui.util.VerticalPanel;
import org.apache.jmeter.testelement.TestElement;
import org.apache.jmeter.testelement.TestPlan;
import org.apache.jmeter.testelement.property.BooleanProperty;
import org.apache.jmeter.testelement.property.NullProperty;
import org.apache.jmeter.testelement.property.StringProperty;
import org.apache.jmeter.util.JMeterUtils;
import org.apache.jmeter.visualizers.Printable;
import org.apache.jorphan.logging.LoggingManager;
import org.apache.log.Logger;

/**
 * This abstract class takes care of the most basic functions necessary to
 * create a viable JMeter GUI component. It extends JPanel and implements
 * JMeterGUIComponent. This abstract class is, in turn, extended by several
 * other abstract classes that create different classes of GUI components for
 * JMeter (Visualizers, Timers, Samplers, Modifiers, Controllers, etc).
 * 
 * @see org.apache.jmeter.gui.JMeterGUIComponent
 * @see org.apache.jmeter.config.gui.AbstractConfigGui
 * @see org.apache.jmeter.assertions.gui.AbstractAssertionGui
 * @see org.apache.jmeter.control.gui.AbstractControllerGui
 * @see org.apache.jmeter.timers.gui.AbstractTimerGui
 * @see org.apache.jmeter.visualizers.gui.AbstractVisualizer
 * @see org.apache.jmeter.samplers.gui.AbstractSamplerGui
 * 
 */
public abstract class AbstractJMeterGuiComponent extends JPanel implements JMeterGUIComponent, Printable {
	/** Logging */
	private static Logger log = LoggingManager.getLoggerForClass();

	/** Flag indicating whether or not this component is enabled. */
	private boolean enabled = true;

	/** The tree node which this component is associated with. */
	private TreeNode node;

	/** A GUI panel containing the name of this component. */
	protected NamePanel namePanel;
<<<<<<< HEAD
=======
    // used by AbstractReportGui
	
	private CommentPanel commentPanel;
>>>>>>> 468f6f96

	/**
	 * When constructing a new component, this takes care of basic tasks like
	 * setting up the Name Panel and assigning the class's static label as the
	 * name to start.
	 */
	public AbstractJMeterGuiComponent() {
		namePanel = new NamePanel();
		commentPanel=new CommentPanel();
		initGui();
	}

	/**
	 * Provides a default implementation for setting the name property. It's unlikely
	 * developers will need to override.
	 */
	public void setName(String name) {
		namePanel.setName(name);
	}

    /**
     * Provides a default implementation for setting the comment property. It's unlikely
     * developers will need to override.
     */
    public void setComment(String comment) {
        commentPanel.setText(comment);
    }

	/**
	 * Provides a default implementation for the enabled property. It's unlikely
	 * developers will need to override.
	 */
	public boolean isEnabled() {
		return enabled;
	}

	/**
	 * Provides a default implementation for the enabled property. It's unlikely
	 * developers will need to override.
	 */
	public void setEnabled(boolean e) {
		log.debug("Setting enabled: " + e);
		enabled = e;
	}

	/**
	 * Provides a default implementation for the name property. It's unlikely
	 * developers will need to override.
	 */
	public String getName() {
		if (getNamePanel() != null) {
			return getNamePanel().getName();
		} else
			return ""; // $NON-NLS-1$
	}
    
    /**
     * Provides a default implementation for the comment property. It's unlikely
     * developers will need to override.
     */
    public String getComment() {
        if (getCommentPanel() != null) {
            return getCommentPanel().getText();
        }
        else {
            return ""; // $NON-NLS-1$
        }
    }

	/**
	 * Provides the Name Panel for extending classes. Extending classes are free
	 * to place it as desired within the component, or not at all. Most
	 * components place the NamePanel automatically by calling
	 * {@link #makeTitlePanel()} instead of directly calling this method.
	 * 
	 * @return a NamePanel containing the name of this component
	 */
	protected NamePanel getNamePanel() {
		return namePanel;
	}

	private CommentPanel getCommentPanel(){
		return commentPanel;
	}
	/**
	 * Provides a label containing the title for the component. Subclasses
	 * typically place this label at the top of their GUI. The title is set to
	 * the name returned from the component's
	 * {@link JMeterGUIComponent#getStaticLabel() getStaticLabel()} method. Most
	 * components place this label automatically by calling
	 * {@link #makeTitlePanel()} instead of directly calling this method.
	 * 
	 * @return a JLabel which subclasses can add to their GUI
	 */
	protected Component createTitleLabel() {
		JLabel titleLabel = new JLabel(getStaticLabel());
		Font curFont = titleLabel.getFont();
		titleLabel.setFont(curFont.deriveFont((float) curFont.getSize() + 4));
		return titleLabel;
	}

	/**
	 * A newly created gui component can be initialized with the contents of a
	 * Test Element object by calling this method. The component is responsible
	 * for querying the Test Element object for the relevant information to
	 * display in its GUI.
	 * <p>
	 * AbstractJMeterGuiComponent provides a partial implementation of this
	 * method, setting the name of the component and its enabled status.
	 * Subclasses should override this method, performing their own
	 * configuration as needed, but also calling this super-implementation.
	 * 
	 * @param element
	 *            the TestElement to configure
	 */
	public void configure(TestElement element) {
		setName(element.getPropertyAsString(TestElement.NAME));
		if (element.getProperty(TestElement.ENABLED) instanceof NullProperty) {
			enabled = true;
		} else {
			enabled = element.getPropertyAsBoolean(TestElement.ENABLED);
		}
		getCommentPanel().setText(element.getPropertyAsString(TestPlan.COMMENTS));
	}

	/**
	 * Provides a default implementation that resets the name field to the value of
	 * getStaticLabel(), reset comment and sets enabled to true. Your GUI may need more things
	 * cleared, in which case you should override, clear the extra fields, and
	 * still call super.clearGui().
	 */
	public void clearGui() {
		initGui();
		enabled = true;
	}

	// helper method - also used by constructor
	private void initGui() {
		setName(getStaticLabel());
		commentPanel.clearGui();
	}

	/**
	 * This provides a convenience for extenders when they implement the
	 * {@link JMeterGUIComponent#modifyTestElement(TestElement)} method. This
	 * method will set the name, gui class, and test class for the created Test
	 * Element. It should be called by every extending class when
	 * creating/modifying Test Elements, as that will best assure consistent
	 * behavior.
	 * 
	 * @param mc
	 *            the TestElement being created.
	 */
	protected void configureTestElement(TestElement mc) {
		mc.setProperty(new StringProperty(TestElement.NAME, getName()));

		mc.setProperty(new StringProperty(TestElement.GUI_CLASS, this.getClass().getName()));

		mc.setProperty(new StringProperty(TestElement.TEST_CLASS, mc.getClass().getName()));

		// This stores the state of the TestElement
		log.debug("setting element to enabled: " + enabled);
		mc.setProperty(new BooleanProperty(TestElement.ENABLED, enabled));
		mc.setProperty(TestPlan.COMMENTS, getComment());
	}

	/**
	 * Provides a default implementation for the node property. It is unlikely
	 * developers would need to override this method.
	 */
	public void setNode(TreeNode node) {
		this.node = node;
		getNamePanel().setNode(node);
	}

	/**
	 * Provides a default implementation for the node property. It is unlikely
	 * developers would need to override this method.
	 */
	protected TreeNode getNode() {
		return node;
	}

	/**
	 * Create a standard title section for JMeter components. This includes the
	 * title for the component and the Name Panel allowing the user to change
	 * the name for the component. This method is typically added to the top of
	 * the component at the beginning of the component's init method.
	 * 
	 * @return a panel containing the component title and name panel
	 */
	protected Container makeTitlePanel() {
		VerticalPanel titlePanel = new VerticalPanel();
		titlePanel.add(createTitleLabel());
		VerticalPanel contentPanel = new VerticalPanel();
		contentPanel.setBorder(BorderFactory.createEtchedBorder());
		contentPanel.add(getNamePanel());
		contentPanel.add(getCommentPanel());
		titlePanel.add(contentPanel);
		return titlePanel;
	}

	/**
	 * Create a top-level Border which can be added to JMeter components.
	 * Components typically set this as their border in their init method. It
	 * simply provides a nice spacing between the GUI components used and the
	 * edges of the window in which they appear.
	 * 
	 * @return a Border for JMeter components
	 */
	protected Border makeBorder() {
		return BorderFactory.createEmptyBorder(10, 10, 5, 10);
	}

	/**
	 * Create a scroll panel that sets it's preferred size to it's minimum size.
	 * Explicitly for scroll panes that live inside other scroll panes, or
	 * within containers that stretch components to fill the area they exist in.
	 * Use this for any component you would put in a scroll pane (such as
	 * TextAreas, tables, JLists, etc). It is here for convenience and to avoid
	 * duplicate code. JMeter displays best if you follow this custom.
	 * 
	 * @param comp
	 *            the component which should be placed inside the scroll pane
	 * @return a JScrollPane containing the specified component
	 */
	protected JScrollPane makeScrollPane(Component comp) {
		JScrollPane pane = new JScrollPane(comp);
		pane.setPreferredSize(pane.getMinimumSize());
		return pane;
	}

	/**
	 * Create a scroll panel that sets it's preferred size to it's minimum size.
	 * Explicitly for scroll panes that live inside other scroll panes, or
	 * within containers that stretch components to fill the area they exist in.
	 * Use this for any component you would put in a scroll pane (such as
	 * TextAreas, tables, JLists, etc). It is here for convenience and to avoid
	 * duplicate code. JMeter displays best if you follow this custom.
	 * 
	 * @see javax.swing.ScrollPaneConstants
	 * 
	 * @param comp
	 *            the component which should be placed inside the scroll pane
	 * @param verticalPolicy
	 *            the vertical scroll policy
	 * @param horizontalPolicy
	 *            the horizontal scroll policy
	 * @return a JScrollPane containing the specified component
	 */
	protected JScrollPane makeScrollPane(Component comp, int verticalPolicy, int horizontalPolicy) {
		JScrollPane pane = new JScrollPane(comp, verticalPolicy, horizontalPolicy);
		pane.setPreferredSize(pane.getMinimumSize());
		return pane;
	}

	public String getStaticLabel() {
		return JMeterUtils.getResString(getLabelResource());
	}

	public String getDocAnchor() {
		return getStaticLabel().replace(' ', '_');
	}

	/**
	 * Subclasses need to over-ride this method, if they wish to return
	 * something other than the Visualizer itself.
	 * 
	 * @return
	 */
	public JComponent getPrintableComponent() {
		return this;
	}
}<|MERGE_RESOLUTION|>--- conflicted
+++ resolved
@@ -69,12 +69,9 @@
 
 	/** A GUI panel containing the name of this component. */
 	protected NamePanel namePanel;
-<<<<<<< HEAD
-=======
     // used by AbstractReportGui
 	
 	private CommentPanel commentPanel;
->>>>>>> 468f6f96
 
 	/**
 	 * When constructing a new component, this takes care of basic tasks like
