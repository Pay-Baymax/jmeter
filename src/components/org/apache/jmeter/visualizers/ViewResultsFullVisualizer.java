/*
 * Licensed to the Apache Software Foundation (ASF) under one or more
 * contributor license agreements.  See the NOTICE file distributed with
 * this work for additional information regarding copyright ownership.
 * The ASF licenses this file to You under the Apache License, Version 2.0
 * (the "License"); you may not use this file except in compliance with
 * the License.  You may obtain a copy of the License at
 *
 *   http://www.apache.org/licenses/LICENSE-2.0
 *
 * Unless required by applicable law or agreed to in writing, software
 * distributed under the License is distributed on an "AS IS" BASIS,
 * WITHOUT WARRANTIES OR CONDITIONS OF ANY KIND, either express or implied.
 * See the License for the specific language governing permissions and
 * limitations under the License.
 * 
 */

package org.apache.jmeter.visualizers;

import java.awt.BorderLayout;
import java.awt.Color;
import java.awt.Component;
import java.awt.Dimension;
import java.awt.GridLayout;
import java.awt.event.ActionEvent;
import java.awt.event.ActionListener;
import java.io.IOException;
import java.io.StringReader;
import java.io.UnsupportedEncodingException;
import java.lang.Character;
import java.text.DateFormat;
import java.text.SimpleDateFormat;
import java.util.Date;
import java.util.regex.Matcher;
import java.util.regex.Pattern;

import javax.swing.BorderFactory;
import javax.swing.ButtonGroup;
import javax.swing.Icon;
import javax.swing.ImageIcon;
import javax.swing.JCheckBox;
import javax.swing.JEditorPane;
import javax.swing.JLabel;
import javax.swing.JOptionPane;
import javax.swing.JPanel;
import javax.swing.JRadioButton;
import javax.swing.JScrollPane;
import javax.swing.JSplitPane;
import javax.swing.JTabbedPane;
import javax.swing.JTextArea;
import javax.swing.JTextPane;
import javax.swing.JTree;
import javax.swing.ToolTipManager;
import javax.swing.event.TreeSelectionEvent;
import javax.swing.event.TreeSelectionListener;
import javax.swing.text.BadLocationException;
import javax.swing.text.ComponentView;
import javax.swing.text.Document;
import javax.swing.text.EditorKit;
import javax.swing.text.Element;
import javax.swing.text.Style;
import javax.swing.text.StyleConstants;
import javax.swing.text.StyledDocument;
import javax.swing.text.View;
import javax.swing.text.ViewFactory;
import javax.swing.text.html.HTML;
import javax.swing.text.html.HTMLEditorKit;
import javax.swing.tree.DefaultMutableTreeNode;
import javax.swing.tree.DefaultTreeCellRenderer;
import javax.swing.tree.DefaultTreeModel;
import javax.swing.tree.TreePath;
import javax.swing.tree.TreeSelectionModel;
import javax.xml.parsers.DocumentBuilder;
import javax.xml.parsers.DocumentBuilderFactory;
import javax.xml.parsers.ParserConfigurationException;

import org.apache.jmeter.assertions.AssertionResult;
import org.apache.jmeter.samplers.Clearable;
import org.apache.jmeter.samplers.SampleResult;
import org.apache.jmeter.util.JMeterUtils;
import org.apache.jmeter.visualizers.gui.AbstractVisualizer;
import org.apache.jorphan.logging.LoggingManager;
import org.apache.log.Logger;
import org.w3c.dom.Node;
import org.w3c.dom.NodeList;
import org.xml.sax.ErrorHandler;
import org.xml.sax.InputSource;
import org.xml.sax.SAXException;
import org.xml.sax.SAXParseException;

/**
 * Allows the tester to view the textual response from sampling an Entry. This
 * also allows to "single step through" the sampling process via a nice
 * "Continue" button.
 * 
 * Created 2001/07/25
 */
public class ViewResultsFullVisualizer extends AbstractVisualizer 
        implements ActionListener, TreeSelectionListener, Clearable 
    {

	private static final Logger log = LoggingManager.getLoggerForClass();

	// N.B. these are not multi-threaded, so don't make it static
	private final DateFormat dateFormat = new SimpleDateFormat("yyyy-MM-dd HH:mm:ss z"); // ISO format $NON-NLS-1$
	
	private static final String NL = "\n"; // $NON-NLS-1$

	private static final String XML_PFX = "<?xml "; // $NON-NLS-1$

	public final static Color SERVER_ERROR_COLOR = Color.red;

	public final static Color CLIENT_ERROR_COLOR = Color.blue;

	public final static Color REDIRECT_COLOR = Color.green;

	private static final String DOWNLOAD_LABEL = "Download embedded resources";

	private static final String HTML_BUTTON_LABEL = "Render HTML";

	private static final String JSON_BUTTON_LABEL = "Render JSON";

	private static final String XML_BUTTON_LABEL = "Render XML";

	private static final String TEXT_BUTTON_LABEL = "Show Text";

	private static final String TEXT_HTML = "text/html"; // $NON-NLS-1$

	private static final String HTML_COMMAND = "html"; // $NON-NLS-1$

	private static final String JSON_COMMAND = "json"; // $NON-NLS-1$

	private static final String XML_COMMAND = "xml"; // $NON-NLS-1$

	private static final String TEXT_COMMAND = "text"; // $NON-NLS-1$

	private static final String STYLE_SERVER_ERROR = "ServerError"; // $NON-NLS-1$

	private static final String STYLE_CLIENT_ERROR = "ClientError"; // $NON-NLS-1$

	private static final String STYLE_REDIRECT = "Redirect"; // $NON-NLS-1$

	private boolean textMode = true;

	private static final String ESC_CHAR_REGEX = "\\\\[\"\\\\/bfnrt]|\\\\u[0-9A-Fa-f]{4}"; // $NON-NLS-1$

	private static final String NORMAL_CHARACTER_REGEX = "[^\"\\\\]";  // $NON-NLS-1$

	private static final String STRING_REGEX = "\"(" + ESC_CHAR_REGEX + "|" + NORMAL_CHARACTER_REGEX + ")*\""; // $NON-NLS-1$

	// This 'other value' regex is deliberately weak, even accepting an empty string, to be useful when reporting malformed data.
	private static final String OTHER_VALUE_REGEX = "[^\\{\\[\\]\\}\\,]*"; // $NON-NLS-1$

	private static final String VALUE_OR_PAIR_REGEX = "((" + STRING_REGEX + "\\s*:)?\\s*(" + STRING_REGEX + "|" + OTHER_VALUE_REGEX + ")\\s*,?\\s*)"; // $NON-NLS-1$

	private static final Pattern VALUE_OR_PAIR_PATTERN = Pattern.compile(VALUE_OR_PAIR_REGEX);

	// set default command to Text
	private String command = TEXT_COMMAND;

	// Keep copies of the two editors needed
	private static EditorKit customisedEditor = new LocalHTMLEditorKit();

	private static EditorKit defaultHtmlEditor = JEditorPane.createEditorKitForContentType(TEXT_HTML);

	private DefaultMutableTreeNode root;

	private DefaultTreeModel treeModel;

	private JTextPane stats;

	private JEditorPane results;

	private JScrollPane resultsScrollPane;

	private JPanel resultsPane;

	private JLabel imageLabel;

	private JTextArea sampleDataField;
	
	private JPanel requestPane;

	private JRadioButton textButton;

	private JRadioButton htmlButton;

	private JRadioButton jsonButton;

	private JRadioButton xmlButton;

	private JCheckBox downloadAll;

	private JTree jTree;

	private JTabbedPane rightSide;
	
	private static final ImageIcon imageSuccess = JMeterUtils.getImage(
	        JMeterUtils.getPropDefault("viewResultsTree.success",  //$NON-NLS-1$
	        		"icon_success_sml.gif")); //$NON-NLS-1$

	private static final ImageIcon imageFailure = JMeterUtils.getImage(
			JMeterUtils.getPropDefault("viewResultsTree.failure",  //$NON-NLS-1$
					"icon_warning_sml.gif")); //$NON-NLS-1$
	
	public ViewResultsFullVisualizer() {
		super();
		log.debug("Start : ViewResultsFullVisualizer1");
		init();
		log.debug("End : ViewResultsFullVisualizer1");
	}

	public void add(SampleResult res) {
		updateGui(res);
	}

	public String getLabelResource() {
		return "view_results_tree_title"; // $NON-NLS-1$
	}

	/**
	 * Update the visualizer with new data.
	 */
	public synchronized void updateGui(SampleResult res) {
		log.debug("Start : updateGui1");
		if (log.isDebugEnabled()) {
			log.debug("updateGui1 : sample result - " + res);
		}
		// Add sample
		DefaultMutableTreeNode currNode = new DefaultMutableTreeNode(res);
		treeModel.insertNodeInto(currNode, root, root.getChildCount());
		addSubResults(currNode, res);
		// Add any assertion that failed as children of the sample node
		AssertionResult assertionResults[] = res.getAssertionResults();
		int assertionIndex = currNode.getChildCount();
		for (int j = 0; j < assertionResults.length; j++) {
			AssertionResult item = assertionResults[j];
			
			if (item.isFailure() || item.isError()) {
				DefaultMutableTreeNode assertionNode = new DefaultMutableTreeNode(item);
				treeModel.insertNodeInto(assertionNode, currNode, assertionIndex++);
			}
		}			

		if (root.getChildCount() == 1) {
			jTree.expandPath(new TreePath(root));
		}
		log.debug("End : updateGui1");
	}

	private void addSubResults(DefaultMutableTreeNode currNode, SampleResult res) {
		SampleResult[] subResults = res.getSubResults();

		int leafIndex = 0;

		for (int i = 0; i < subResults.length; i++) {
			SampleResult child = subResults[i];

			if (log.isDebugEnabled()) {
				log.debug("updateGui1 : child sample result - " + child);
			}
			DefaultMutableTreeNode leafNode = new DefaultMutableTreeNode(child);

			treeModel.insertNodeInto(leafNode, currNode, leafIndex++);
			addSubResults(leafNode, child);
            // Add any assertion that failed as children of the sample node
            AssertionResult assertionResults[] = child.getAssertionResults();
            int assertionIndex = leafNode.getChildCount();
            for (int j = 0; j < assertionResults.length; j++) {
                AssertionResult item = assertionResults[j];
                
                if (item.isFailure() || item.isError()) {
                    DefaultMutableTreeNode assertionNode = new DefaultMutableTreeNode(item);
                    treeModel.insertNodeInto(assertionNode, leafNode, assertionIndex++);
                }
            }
		}
	}

	/**
	 * Clears the visualizer.
	 */
	public void clearData() {
		log.debug("Start : clear1");

		if (log.isDebugEnabled()) {
			log.debug("clear1 : total child - " + root.getChildCount());
		}
		while (root.getChildCount() > 0) {
			// the child to be removed will always be 0 'cos as the nodes are
			// removed the nth node will become (n-1)th
			treeModel.removeNodeFromParent((DefaultMutableTreeNode) root.getChildAt(0));
		}

		results.setText("");// Response Data // $NON-NLS-1$
		sampleDataField.setText("");// Request Data // $NON-NLS-1$
		log.debug("End : clear1");
	}

	/**
	 * Returns the description of this visualizer.
	 * 
	 * @return description of this visualizer
	 */
	public String toString() {
		String desc = "Shows the text results of sampling in tree form";

		if (log.isDebugEnabled()) {
			log.debug("toString1 : Returning description - " + desc);
		}
		return desc;
	}

	/**
	 * Sets the right pane to correspond to the selected node of the left tree.
	 */
	public void valueChanged(TreeSelectionEvent e) {
		log.debug("Start : valueChanged1");
		DefaultMutableTreeNode node = (DefaultMutableTreeNode) jTree.getLastSelectedPathComponent();

		if (log.isDebugEnabled()) {
			log.debug("valueChanged : selected node - " + node);
		}

		StyledDocument statsDoc = stats.getStyledDocument();
		try {
			statsDoc.remove(0, statsDoc.getLength());
			sampleDataField.setText(""); // $NON-NLS-1$
			results.setText(""); // $NON-NLS-1$
			if (node != null) {
				Object userObject = node.getUserObject();
				if(userObject instanceof SampleResult) {					
					SampleResult res = (SampleResult) userObject;
					
					// We are displaying a SampleResult
					setupTabPaneForSampleResult();

					if (log.isDebugEnabled()) {
						log.debug("valueChanged1 : sample result - " + res);
					}

					if (res != null) {
						// load time label

						log.debug("valueChanged1 : load time - " + res.getTime());
						String sd = res.getSamplerData();
						if (sd != null) {
							String rh = res.getRequestHeaders();
							if (rh != null) {
								StringBuffer sb = new StringBuffer(sd.length() + rh.length()+20);
								sb.append(sd);
								sb.append("\nRequest Headers:\n");
								sb.append(rh);
								sd = sb.toString();
							}
							sampleDataField.setText(sd);
						}

						StringBuffer statsBuff = new StringBuffer(200);
						statsBuff.append("Thread Name: ").append(res.getThreadName()).append(NL);
						String startTime = dateFormat.format(new Date(res.getStartTime()));
						statsBuff.append("Sample Start: ").append(startTime).append(NL);
						statsBuff.append("Load time: ").append(res.getTime()).append(NL);
						statsBuff.append("Size in bytes: ").append(res.getBytes()).append(NL);
						statsDoc.insertString(statsDoc.getLength(), statsBuff.toString(), null);
						statsBuff = new StringBuffer(); //reset for reuse
						
						String responseCode = res.getResponseCode();
						log.debug("valueChanged1 : response code - " + responseCode);

						int responseLevel = 0;
						if (responseCode != null) {
							try {
								responseLevel = Integer.parseInt(responseCode) / 100;
							} catch (NumberFormatException numberFormatException) {
								// no need to change the foreground color
							}
						}

						Style style = null;
						switch (responseLevel) {
						case 3:
							style = statsDoc.getStyle(STYLE_REDIRECT);
							break;
						case 4:
							style = statsDoc.getStyle(STYLE_CLIENT_ERROR);
							break;
						case 5:
							style = statsDoc.getStyle(STYLE_SERVER_ERROR);
							break;
						}

						statsBuff.append("Response code: ").append(responseCode).append(NL);
						statsDoc.insertString(statsDoc.getLength(), statsBuff.toString(), style);
						statsBuff = new StringBuffer(100); //reset for reuse

						// response message label
						String responseMsgStr = res.getResponseMessage();

						log.debug("valueChanged1 : response message - " + responseMsgStr);
						statsBuff.append("Response message: ").append(responseMsgStr).append(NL);

						statsBuff.append(NL).append("Response headers:").append(NL);
						statsBuff.append(res.getResponseHeaders()).append(NL);
						statsDoc.insertString(statsDoc.getLength(), statsBuff.toString(), null);
						statsBuff = null; // Done

						// get the text response and image icon
						// to determine which is NOT null
						if ((SampleResult.TEXT).equals(res.getDataType())) // equals(null) is OK
						{
							String response = getResponseAsString(res);
							if (command.equals(TEXT_COMMAND)) {
								showTextResponse(response);
							} else if (command.equals(HTML_COMMAND)) {
								showRenderedResponse(response, res);
							} else if (command.equals(JSON_COMMAND)) {
								showRenderJSONResponse(response);
							} else if (command.equals(XML_COMMAND)) {
								showRenderXMLResponse(response);
							}
						} else {
							byte[] responseBytes = res.getResponseData();
							if (responseBytes != null) {
								showImage(new ImageIcon(responseBytes)); //TODO implement other non-text types
							}
						}
					}
				}
				else if(userObject instanceof AssertionResult) {
					AssertionResult res = (AssertionResult) userObject;
					
					// We are displaying an AssertionResult
					setupTabPaneForAssertionResult();
					
					if (log.isDebugEnabled()) {
						log.debug("valueChanged1 : sample result - " + res);
					}

					if (res != null) {
						StringBuffer statsBuff = new StringBuffer(100);
						statsBuff.append("Assertion error: ").append(res.isError()).append(NL);
						statsBuff.append("Assertion failure: ").append(res.isFailure()).append(NL);
						statsBuff.append("Assertion failure message : ").append(res.getFailureMessage()).append(NL);
						statsDoc.insertString(statsDoc.getLength(), statsBuff.toString(), null);
						statsBuff = null;
					}
				}
			}
		} catch (BadLocationException exc) {
			log.error("Error setting statistics text", exc);
			stats.setText("");
		}
		log.debug("End : valueChanged1");
	}

	private void showImage(Icon image) {
		imageLabel.setIcon(image);
		resultsScrollPane.setViewportView(imageLabel);
		textButton.setEnabled(false);
		htmlButton.setEnabled(false);
		jsonButton.setEnabled(false);
		xmlButton.setEnabled(false);
	}

	protected void showTextResponse(String response) {
		results.setContentType("text/plain"); // $NON-NLS-1$
		results.setText(response == null ? "" : response); // $NON-NLS-1$
		results.setCaretPosition(0);
		resultsScrollPane.setViewportView(results);

		textButton.setEnabled(true);
		htmlButton.setEnabled(true);
		jsonButton.setEnabled(true);
		xmlButton.setEnabled(true);
	}

	// It might be useful also to make this available in the 'Request' tab, for
	// when posting JSON.
	private static String prettyJSON(String json) {
		StringBuffer pretty = new StringBuffer(json.length() * 2); // Educated guess

		final String tab = ":   "; // $NON-NLS-1$
		StringBuffer index = new StringBuffer();
		String nl = ""; // $NON-NLS-1$

		Matcher valueOrPair = VALUE_OR_PAIR_PATTERN.matcher(json);

		boolean misparse = false;

		for (int i = 0; i < json.length(); ) {
			final char currentChar = json.charAt(i);
			if ((currentChar == '{') || (currentChar == '[')) {
				pretty.append(nl).append(index).append(currentChar);
				i++;
				index.append(tab);
				misparse = false;
			}
			else if ((currentChar == '}') || (currentChar == ']')) {
				if (index.length() > 0) {
					index.delete(0, tab.length());
				}
				pretty.append(nl).append(index).append(currentChar);
				i++;
				int j = i;
				while ((j < json.length()) && Character.isWhitespace(json.charAt(j))) {
					j++;
				}
				if ((j < json.length()) && (json.charAt(j) == ',')) {
					pretty.append(","); // $NON-NLS-1$
					i=j+1;
				}
				misparse = false;
			}
			else if (valueOrPair.find(i) && valueOrPair.group().length() > 0) {
				pretty.append(nl).append(index).append(valueOrPair.group());
				i=valueOrPair.end();
				misparse = false;
			}
			else {
				if (!misparse) {
					pretty.append(nl).append("- Parse failed from:");
				}
				pretty.append(currentChar);
				i++;
				misparse = true;
			}
			nl = "\n"; // $NON-NLS-1$
		}
		return pretty.toString();
	}
	
	private void showRenderJSONResponse(String response) {
		results.setContentType("text/plain"); // $NON-NLS-1$
		results.setText(response == null ? "" : prettyJSON(response));
		results.setCaretPosition(0);
		resultsScrollPane.setViewportView(results);

		textButton.setEnabled(true);
		htmlButton.setEnabled(true);
		jsonButton.setEnabled(true);
		xmlButton.setEnabled(true);
	}

	private static final SAXErrorHandler saxErrorHandler = new SAXErrorHandler();

	private void showRenderXMLResponse(String response) {
		String parsable="";
		if (response == null) {
			results.setText(""); // $NON-NLS-1$
			parsable = ""; // $NON-NLS-1$
		} else {
			results.setText(response);
			int start = response.indexOf(XML_PFX);
			if (start > 0) {
			    parsable = response.substring(start);				
			} else {
			    parsable=response;
			}
		}
		results.setContentType("text/xml"); // $NON-NLS-1$
		results.setCaretPosition(0);

		Component view = results;

		// there is duplicate Document class. Therefore I needed to declare the
		// specific
		// class that I want
		org.w3c.dom.Document document = null;

		try {

			DocumentBuilderFactory parserFactory = DocumentBuilderFactory.newInstance();
			parserFactory.setValidating(false);
			parserFactory.setNamespaceAware(false);

			// create a parser:
			DocumentBuilder parser = parserFactory.newDocumentBuilder();

			parser.setErrorHandler(saxErrorHandler);
			document = parser.parse(new InputSource(new StringReader(parsable)));

			JPanel domTreePanel = new DOMTreePanel(document);

			document.normalize();

			view = domTreePanel;
		} catch (SAXParseException e) {
			showErrorMessageDialog(saxErrorHandler.getErrorMessage(), saxErrorHandler.getMessageType());
			log.debug(e.getMessage());
		} catch (SAXException e) {
			showErrorMessageDialog(e.getMessage(), JOptionPane.ERROR_MESSAGE);
			log.debug(e.getMessage());
		} catch (IOException e) {
			showErrorMessageDialog(e.getMessage(), JOptionPane.ERROR_MESSAGE);
			log.debug(e.getMessage());
		} catch (ParserConfigurationException e) {
			showErrorMessageDialog(e.getMessage(), JOptionPane.ERROR_MESSAGE);
			log.debug(e.getMessage());
		}
		resultsScrollPane.setViewportView(view);
		textButton.setEnabled(true);
		htmlButton.setEnabled(true);
		jsonButton.setEnabled(true);
		xmlButton.setEnabled(true);
	}

	private static String getResponseAsString(SampleResult res) {

		byte[] responseBytes = res.getResponseData();
		String response = null;
		if ((SampleResult.TEXT).equals(res.getDataType())) {
			try {
				// Showing large strings can be VERY costly, so we will avoid
				// doing so if the response
				// data is larger than 200K. TODO: instead, we could delay doing
				// the result.setText
				// call until the user chooses the "Response data" tab. Plus we
				// could warn the user
				// if this happens and revert the choice if he doesn't confirm
				// he's ready to wait.
				if (responseBytes.length > 200 * 1024) {
					response = ("Response too large to be displayed (" + responseBytes.length + " bytes).");
					log.warn("Response too large to display.");
				} else {
					response = new String(responseBytes, res.getDataEncoding());
				}
			} catch (UnsupportedEncodingException err) {
				log.warn("Could not decode response " + err);
				response = new String(responseBytes);// Try the default
														// encoding instead
			}
		}
		return response;
	}

	/**
	 * Display the response as text or as rendered HTML. Change the text on the
	 * button appropriate to the current display.
	 * 
	 * @param e
	 *            the ActionEvent being processed
	 */
	public void actionPerformed(ActionEvent e) {
		command = e.getActionCommand();

		if (command != null
				&& (command.equals(TEXT_COMMAND) || command.equals(HTML_COMMAND)
 				|| command.equals(JSON_COMMAND) || command.equals(XML_COMMAND))) {

			textMode = command.equals(TEXT_COMMAND);

			DefaultMutableTreeNode node = (DefaultMutableTreeNode) jTree.getLastSelectedPathComponent();

			if (node == null) {
				results.setText("");
				return;
			}

			SampleResult res = (SampleResult) node.getUserObject();
			String response = getResponseAsString(res);

			if (command.equals(TEXT_COMMAND)) {
				showTextResponse(response);
			} else if (command.equals(HTML_COMMAND)) {
				showRenderedResponse(response, res);
			} else if (command.equals(JSON_COMMAND)) {
				showRenderJSONResponse(response);
			} else if (command.equals(XML_COMMAND)) {
				showRenderXMLResponse(response);
			}
		}
	}

	protected void showRenderedResponse(String response, SampleResult res) {
		if (response == null) {
			results.setText("");
			return;
		}

		int htmlIndex = response.indexOf("<HTML"); // could be <HTML lang=""> // $NON-NLS-1$

		// Look for a case variation
		if (htmlIndex < 0) {
			htmlIndex = response.indexOf("<html"); // ditto // $NON-NLS-1$
		}

		// If we still can't find it, just try using all of the text
		if (htmlIndex < 0) {
			htmlIndex = 0;
		}

		String html = response.substring(htmlIndex);

		/*
		 * To disable downloading and rendering of images and frames, enable the
		 * editor-kit. The Stream property can then be
		 */

		// Must be done before setContentType
		results.setEditorKitForContentType(TEXT_HTML, downloadAll.isSelected() ? defaultHtmlEditor : customisedEditor);

		results.setContentType(TEXT_HTML);

		if (downloadAll.isSelected()) {
			// Allow JMeter to render frames (and relative images)
			// Must be done after setContentType [Why?]
			results.getDocument().putProperty(Document.StreamDescriptionProperty, res.getURL());
		}

		/*
		 * Get round problems parsing <META http-equiv='content-type'
		 * content='text/html; charset=utf-8'> See
		 * http://issues.apache.org/bugzilla/show_bug.cgi?id=23315
		 * 
		 * Is this due to a bug in Java?
		 */
		results.getDocument().putProperty("IgnoreCharsetDirective", Boolean.TRUE); // $NON-NLS-1$

		results.setText(html);
		results.setCaretPosition(0);
		resultsScrollPane.setViewportView(results);

		textButton.setEnabled(true);
		htmlButton.setEnabled(true);
		jsonButton.setEnabled(true);
		xmlButton.setEnabled(true);
	}

	private Component createHtmlOrTextPane() {
		ButtonGroup group = new ButtonGroup();

		textButton = new JRadioButton(TEXT_BUTTON_LABEL);
		textButton.setActionCommand(TEXT_COMMAND);
		textButton.addActionListener(this);
		textButton.setSelected(textMode);
		group.add(textButton);

		htmlButton = new JRadioButton(HTML_BUTTON_LABEL);
		htmlButton.setActionCommand(HTML_COMMAND);
		htmlButton.addActionListener(this);
		htmlButton.setSelected(!textMode);
		group.add(htmlButton);

		jsonButton = new JRadioButton(JSON_BUTTON_LABEL);
		jsonButton.setActionCommand(JSON_COMMAND);
		jsonButton.addActionListener(this);
		jsonButton.setSelected(!textMode);
		group.add(jsonButton);

		xmlButton = new JRadioButton(XML_BUTTON_LABEL);
		xmlButton.setActionCommand(XML_COMMAND);
		xmlButton.addActionListener(this);
		xmlButton.setSelected(!textMode);
		group.add(xmlButton);

		downloadAll = new JCheckBox(DOWNLOAD_LABEL);

		JPanel pane = new JPanel();
		pane.add(textButton);
		pane.add(htmlButton);
		pane.add(xmlButton);
		pane.add(jsonButton);
		pane.add(downloadAll);
		return pane;
	}

	/**
	 * Initialize this visualizer
	 */
	private void init() {
		setLayout(new BorderLayout(0, 5));
		setBorder(makeBorder());

		add(makeTitlePanel(), BorderLayout.NORTH);

		Component leftSide = createLeftPanel();
		rightSide = new JTabbedPane();
		// Add the common tab
		rightSide.addTab(JMeterUtils.getResString("view_results_tab_sampler"), createResponseMetadataPanel()); // $NON-NLS-1$
		// Create the panels for the other tabs
		requestPane = createRequestPanel();
		resultsPane = createResponseDataPanel();

		JSplitPane mainSplit = new JSplitPane(JSplitPane.HORIZONTAL_SPLIT, leftSide, rightSide);
		add(mainSplit, BorderLayout.CENTER);
	}
	
	private void setupTabPaneForSampleResult() {
		// Set the title for the first tab
		rightSide.setTitleAt(0, JMeterUtils.getResString("view_results_tab_sampler")); //$NON-NLS-1$
		// Add the other tabs if not present
		if(rightSide.indexOfTab(JMeterUtils.getResString("view_results_tab_request")) < 0) { // $NON-NLS-1$
			rightSide.addTab(JMeterUtils.getResString("view_results_tab_request"), requestPane); // $NON-NLS-1$
		}
		if(rightSide.indexOfTab(JMeterUtils.getResString("view_results_tab_response")) < 0) { // $NON-NLS-1$
			rightSide.addTab(JMeterUtils.getResString("view_results_tab_response"), resultsPane); // $NON-NLS-1$
		}
	}
	
	private void setupTabPaneForAssertionResult() {
		// Set the title for the first tab
		rightSide.setTitleAt(0, JMeterUtils.getResString("view_results_tab_assertion")); //$NON-NLS-1$
		// Remove the other tabs if present
		int requestTabIndex = rightSide.indexOfTab(JMeterUtils.getResString("view_results_tab_request")); // $NON-NLS-1$
		if(requestTabIndex >= 0) {
			rightSide.removeTabAt(requestTabIndex);
		}
		int responseTabIndex = rightSide.indexOfTab(JMeterUtils.getResString("view_results_tab_response")); // $NON-NLS-1$
		if(responseTabIndex >= 0) {
			rightSide.removeTabAt(responseTabIndex);
		}
	}

	private Component createLeftPanel() {
		SampleResult rootSampleResult = new SampleResult();
		rootSampleResult.setSampleLabel("Root");
		rootSampleResult.setSuccessful(true);
		root = new DefaultMutableTreeNode(rootSampleResult);

		treeModel = new DefaultTreeModel(root);
		jTree = new JTree(treeModel);
		jTree.setCellRenderer(new TreeNodeRenderer());
		jTree.getSelectionModel().setSelectionMode(TreeSelectionModel.SINGLE_TREE_SELECTION);
		jTree.addTreeSelectionListener(this);
		jTree.setRootVisible(false);
		jTree.setShowsRootHandles(true);

		JScrollPane treePane = new JScrollPane(jTree);
		treePane.setPreferredSize(new Dimension(200, 300));
		return treePane;
	}

	private Component createResponseMetadataPanel() {
		stats = new JTextPane();
		stats.setEditable(false);
		stats.setBackground(getBackground());

		// Add styles to use for different types of status messages
		StyledDocument doc = (StyledDocument) stats.getDocument();

		Style style = doc.addStyle(STYLE_REDIRECT, null);
		StyleConstants.setForeground(style, REDIRECT_COLOR);

		style = doc.addStyle(STYLE_CLIENT_ERROR, null);
		StyleConstants.setForeground(style, CLIENT_ERROR_COLOR);

		style = doc.addStyle(STYLE_SERVER_ERROR, null);
		StyleConstants.setForeground(style, SERVER_ERROR_COLOR);

		JScrollPane pane = makeScrollPane(stats);
		pane.setBorder(BorderFactory.createEmptyBorder(2, 2, 2, 2));
		return pane;
	}

	private JPanel createRequestPanel() {
		sampleDataField = new JTextArea();
		sampleDataField.setEditable(false);
		sampleDataField.setLineWrap(true);
		sampleDataField.setWrapStyleWord(true);

		JPanel pane = new JPanel(new BorderLayout(0, 5));
		pane.add(makeScrollPane(sampleDataField));
		return pane;
	}

	private JPanel createResponseDataPanel() {
		results = new JEditorPane();
		results.setEditable(false);

		resultsScrollPane = makeScrollPane(results);
		imageLabel = new JLabel();

		JPanel panel = new JPanel(new BorderLayout());
		panel.add(resultsScrollPane, BorderLayout.CENTER);
		panel.add(createHtmlOrTextPane(), BorderLayout.SOUTH);

		return panel;
	}
<<<<<<< HEAD
=======

	private static class ResultsNodeRenderer extends DefaultTreeCellRenderer {
		public Component getTreeCellRendererComponent(JTree tree, Object value, boolean sel, boolean expanded,
				boolean leaf, int row, boolean focus) {
			super.getTreeCellRendererComponent(tree, value, sel, expanded, leaf, row, focus);
			boolean failure = true;
			Object userObject = ((DefaultMutableTreeNode) value).getUserObject();
			if(userObject instanceof SampleResult) {
				failure = !(((SampleResult) userObject).isSuccessful());
			}
			else if(userObject instanceof AssertionResult) {
				AssertionResult assertion = (AssertionResult) userObject;
				failure =  assertion.isError() || assertion.isFailure();
			}
			
			// Set the status for the node
			if (failure) {
				this.setForeground(Color.red);
				this.setIcon(imageFailure);
			} else {
				this.setIcon(imageSuccess);
			}
			return this;
		}
	}

>>>>>>> 468f6f96
	private static class LocalHTMLEditorKit extends HTMLEditorKit {

		private static final ViewFactory defaultFactory = new LocalHTMLFactory();

		public ViewFactory getViewFactory() {
			return defaultFactory;
		}

		private static class LocalHTMLFactory extends javax.swing.text.html.HTMLEditorKit.HTMLFactory {
			/*
			 * Provide dummy implementations to suppress download and display of
			 * related resources: - FRAMEs - IMAGEs TODO create better dummy
			 * displays TODO suppress LINK somehow
			 */
			public View create(Element elem) {
				Object o = elem.getAttributes().getAttribute(StyleConstants.NameAttribute);
				if (o instanceof HTML.Tag) {
					HTML.Tag kind = (HTML.Tag) o;
					if (kind == HTML.Tag.FRAME) {
						return new ComponentView(elem);
					} else if (kind == HTML.Tag.IMG) {
						return new ComponentView(elem);
					}
				}
				return super.create(elem);
			}
		}
	}

	/**
	 * 
	 * A Dom tree panel for to display response as tree view author <a
	 * href="mailto:d.maung@mdl.com">Dave Maung</a> TODO implement to find any
	 * nodes in the tree using TreePath.
	 * 
	 */
	private static class DOMTreePanel extends JPanel {

		private JTree domJTree;

		public DOMTreePanel(org.w3c.dom.Document document) {
			super(new GridLayout(1, 0));
			try {
				Node firstElement = getFirstElement(document);
				DefaultMutableTreeNode top = new XMLDefaultMutableTreeNode(firstElement);
				domJTree = new JTree(top);

				domJTree.getSelectionModel().setSelectionMode(TreeSelectionModel.SINGLE_TREE_SELECTION);
				domJTree.setShowsRootHandles(true);
				JScrollPane domJScrollPane = new JScrollPane(domJTree);
				domJTree.setAutoscrolls(true);
				this.add(domJScrollPane);
				ToolTipManager.sharedInstance().registerComponent(domJTree);
				domJTree.setCellRenderer(new DomTreeRenderer());
				this.setPreferredSize(new Dimension(800, 600));
			} catch (SAXException e) {
				log.warn("", e);
			}

		}

		/**
		 * Skip all DTD nodes, all prolog nodes. They dont support in tree view
		 * We let user to insert them however in DOMTreeView, we dont display it
		 * 
		 * @param root
		 * @return
		 */
		private Node getFirstElement(Node parent) {
			NodeList childNodes = parent.getChildNodes();
			Node toReturn = null;
			for (int i = 0; i < childNodes.getLength(); i++) {
				Node childNode = childNodes.item(i);
				toReturn = childNode;
				if (childNode.getNodeType() == Node.ELEMENT_NODE)
					break;

			}
			return toReturn;
		}

		/**
		 * This class is to view as tooltext. This is very useful, when the
		 * contents has long string and does not fit in the view. it will also
		 * automatically wrap line for each 100 characters since tool tip
		 * support html. author <a href="mailto:d.maung@mdl.com">Dave Maung</a>
		 */
		private static class DomTreeRenderer extends DefaultTreeCellRenderer {
			public Component getTreeCellRendererComponent(JTree tree, Object value, boolean sel, boolean expanded,
					boolean leaf, int row, boolean phasFocus) {
				super.getTreeCellRendererComponent(tree, value, sel, expanded, leaf, row, phasFocus);

				DefaultMutableTreeNode valueTreeNode = (DefaultMutableTreeNode) value;
				setToolTipText(getHTML(valueTreeNode.toString(), "<br>", 100)); // $NON-NLS-1$
				return this;
			}

			/**
			 * get the html
			 * 
			 * @param str
			 * @param separator
			 * @param maxChar
			 * @return
			 */
			private String getHTML(String str, String separator, int maxChar) {
				StringBuffer strBuf = new StringBuffer("<html><body bgcolor=\"yellow\"><b>"); // $NON-NLS-1$
				char[] chars = str.toCharArray();
				for (int i = 0; i < chars.length; i++) {

					if (i % maxChar == 0 && i != 0)
						strBuf.append(separator);
					strBuf.append(encode(chars[i]));

				}
				strBuf.append("</b></body></html>"); // $NON-NLS-1$
				return strBuf.toString();

			}

			private String encode(char c) {
				String toReturn = String.valueOf(c);
				switch (c) {
				case '<': // $NON-NLS-1$
					toReturn = "&lt;"; // $NON-NLS-1$
					break;
				case '>': // $NON-NLS-1$
					toReturn = "&gt;"; // $NON-NLS-1$
					break;
				case '\'': // $NON-NLS-1$
					toReturn = "&apos;"; // $NON-NLS-1$
					break;
				case '\"': // $NON-NLS-1$
					toReturn = "&quot;"; // $NON-NLS-1$
					break;

				}
				return toReturn;
			}
		}
	}

	private static void showErrorMessageDialog(String message, int messageType) {
		JOptionPane.showMessageDialog(null, message, "Error", messageType);
	}

	// Helper method to construct SAX error details
	private static String errorDetails(SAXParseException spe) {
		StringBuffer str = new StringBuffer(80);
		int i;
		i = spe.getLineNumber();
		if (i != -1) {
			str.append("line=");
			str.append(i);
			str.append(" col=");
			str.append(spe.getColumnNumber());
			str.append(" ");
		}
		str.append(spe.getLocalizedMessage());
		return str.toString();
	}

	private static class SAXErrorHandler implements ErrorHandler {
		private String msg;

		private int messageType;

		public SAXErrorHandler() {
			msg = ""; // $NON-NLS-1$

		}

		public void error(SAXParseException exception) throws SAXParseException {
			msg = "error: " + errorDetails(exception);

			log.debug(msg);
			messageType = JOptionPane.ERROR_MESSAGE;
			throw exception;
		}

		/*
		 * Can be caused by: - premature end of file - non-whitespace content
		 * after trailer
		 */
		public void fatalError(SAXParseException exception) throws SAXParseException {

			msg = "fatal: " + errorDetails(exception);
			messageType = JOptionPane.ERROR_MESSAGE;
			log.debug(msg);

			throw exception;
		}

		/*
		 * Not clear what can cause this ? conflicting versions perhaps
		 */
		public void warning(SAXParseException exception) throws SAXParseException {
			msg = "warning: " + errorDetails(exception);
			log.debug(msg);
			messageType = JOptionPane.WARNING_MESSAGE;
		}

		/**
		 * get the JOptionPaneMessage Type
		 * 
		 * @return
		 */
		public int getMessageType() {
			return messageType;
		}

		/**
		 * get error message
		 * 
		 * @return
		 */
		public String getErrorMessage() {
			return msg;
		}
	}

}<|MERGE_RESOLUTION|>--- conflicted
+++ resolved
@@ -821,7 +821,7 @@
 
 		treeModel = new DefaultTreeModel(root);
 		jTree = new JTree(treeModel);
-		jTree.setCellRenderer(new TreeNodeRenderer());
+		jTree.setCellRenderer(new ResultsNodeRenderer());
 		jTree.getSelectionModel().setSelectionMode(TreeSelectionModel.SINGLE_TREE_SELECTION);
 		jTree.addTreeSelectionListener(this);
 		jTree.setRootVisible(false);
@@ -878,8 +878,6 @@
 
 		return panel;
 	}
-<<<<<<< HEAD
-=======
 
 	private static class ResultsNodeRenderer extends DefaultTreeCellRenderer {
 		public Component getTreeCellRendererComponent(JTree tree, Object value, boolean sel, boolean expanded,
@@ -906,7 +904,6 @@
 		}
 	}
 
->>>>>>> 468f6f96
 	private static class LocalHTMLEditorKit extends HTMLEditorKit {
 
 		private static final ViewFactory defaultFactory = new LocalHTMLFactory();
